--- conflicted
+++ resolved
@@ -11,11 +11,8 @@
 - Exclude paginated pages in sitemap by default
 - Allow treating a missing highlight language as error
 - Handle more editors with change detection in `zola serve`
-<<<<<<< HEAD
 - Add argument to `zola serve` to write HTML files to disk
-=======
 - Add optional parsing of Markdown definition lists
->>>>>>> 8e3357eb
 
 
 ## 0.19.2 (2024-08-15)
