--- conflicted
+++ resolved
@@ -1,10 +1,6 @@
 # Changelog
 
-<<<<<<< HEAD
-## 0.14.1 (unreleased)
-
-
-=======
+
 ## 0.15.0
 
 
@@ -17,7 +13,6 @@
 - Fix code blocks content not being escaped when not using syntax highlighting
 - Add missing `draft` attribute to the `section` variable in templates
 
->>>>>>> 5c428cc1
 ## 0.14.0 (2021-07-19)
 
 ### Breaking
