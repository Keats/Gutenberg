--- conflicted
+++ resolved
@@ -25,11 +25,7 @@
 As you can see, creating an `about.md` file is equivalent to creating an
 `about/index.md` file.  The only difference between the two methods is that creating
 the `about` directory allows you to use asset co-location, as discussed in the
-<<<<<<< HEAD
-[overview](@/documentation/content/overview.md#asset-co-location) section.
-=======
 [overview](@/documentation/content/overview.md#asset-colocation) section.
->>>>>>> 7fe7c1be
 
 ## Front matter
 
