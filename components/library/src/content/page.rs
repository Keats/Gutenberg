--- conflicted
+++ resolved
@@ -229,7 +229,6 @@
         let content = read_file(path)?;
         let mut page = Page::parse(path, &content, config, base_path)?;
 
-<<<<<<< HEAD
         let assets_dir = path.parent().unwrap();
         let assets = find_related_assets(assets_dir);
 
@@ -248,32 +247,6 @@
                     Some(file) => !globset.is_match(file),
                 })
                 .collect();
-=======
-        if page.file.name == "index" {
-            let parent_dir = path.parent().unwrap();
-            let assets = find_related_assets(parent_dir);
-
-            if let Some(ref globset) = config.ignored_content_globset {
-                // `find_related_assets` only scans the immediate directory (it is not recursive) so our
-                // filtering only needs to work against the file_name component, not the full suffix. If
-                // `find_related_assets` was changed to also return files in subdirectories, we could
-                // use `PathBuf.strip_prefix` to remove the parent directory and then glob-filter
-                // against the remaining path. Note that the current behaviour effectively means that
-                // the `ignored_content` setting in the config file is limited to single-file glob
-                // patterns (no "**" patterns).
-                page.assets = assets
-                    .into_iter()
-                    .filter(|path| match path.file_name() {
-                        None => false,
-                        Some(file) => !globset.is_match(file),
-                    })
-                    .collect();
-            } else {
-                page.assets = assets;
-            }
-
-            page.serialized_assets = page.serialize_assets(&base_path);
->>>>>>> b4c5e9a3
         } else {
             page.assets = assets;
         }
