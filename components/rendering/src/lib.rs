--- conflicted
+++ resolved
@@ -2,7 +2,6 @@
 mod context;
 mod markdown;
 mod range_relation;
-mod shortcode;
 mod table_of_contents;
 mod transform;
 
@@ -64,9 +63,6 @@
         assert_eq!(res.body, "Hello World {{ youtube() }}");
     }
 
-<<<<<<< HEAD
-    markdown_to_html(content, context)
-=======
     #[test]
     fn can_unignore_shortcode_with_body() {
         let config = config::Config::default_for_test();
@@ -111,5 +107,4 @@
         ).unwrap().body;
         assert_eq!(res, "\nHello World\n{% youtube() %}\nSome body {{ hello() }}{% end %}");
     }
->>>>>>> 1fe5e4a7
 }