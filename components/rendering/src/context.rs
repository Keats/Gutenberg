--- conflicted
+++ resolved
@@ -16,11 +16,8 @@
     pub current_page_permalink: &'a str,
     pub permalinks: Cow<'a, HashMap<String, String>>,
     pub insert_anchor: InsertAnchor,
-<<<<<<< HEAD
     pub lang: &'a str,
-=======
     pub shortcode_definitions: HashMap<String, ShortcodeDefinition>,
->>>>>>> 1fe5e4a7
 }
 
 impl<'a> RenderContext<'a> {
@@ -70,11 +67,8 @@
             permalinks: Cow::Borrowed(permalinks),
             insert_anchor,
             config,
-<<<<<<< HEAD
             lang,
-=======
             shortcode_definitions,
->>>>>>> 1fe5e4a7
         }
     }
 
@@ -89,11 +83,8 @@
             permalinks: Cow::Owned(HashMap::new()),
             insert_anchor: InsertAnchor::None,
             config,
-<<<<<<< HEAD
             lang: &config.default_language,
-=======
             shortcode_definitions: HashMap::new(),
->>>>>>> 1fe5e4a7
         }
     }
 }