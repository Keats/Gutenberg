--- conflicted
+++ resolved
@@ -1,10 +1,6 @@
 [package]
 name = "zola"
-<<<<<<< HEAD
-version = "0.14.1"
-=======
 version = "0.15.0"
->>>>>>> 5c428cc1
 authors = ["Vincent Prouillet <hello@vincentprouillet.com>"]
 edition = "2018"
 license = "MIT"
